--- conflicted
+++ resolved
@@ -473,13 +473,9 @@
             }
         }
 
-<<<<<<< HEAD
         if next_idx >= tokens.len() {
             break;
         }
-=======
-
->>>>>>> d8bc0add
 
         if let Token::HashTag = tokens[next_idx] {
             let next_nwt = next_non_whitespace_token(&tokens[next_idx..]);
@@ -776,13 +772,8 @@
 
     while
         *idx < tokens.len() && (
-<<<<<<< HEAD
             std::mem::discriminant(&tokens[*idx]) == std::mem::discriminant(&Token::Comment("")) ||
             tokens[*idx] == Token::NewLine
-=======
-        std::mem::discriminant(&tokens[*idx]) == std::mem::discriminant(&Token::Comment("")) ||
-        tokens[*idx] == Token::NewLine
->>>>>>> d8bc0add
         )
     {
         if tokens[*idx] == Token::NewLine && tokens[*idx + 1] == Token::NewLine {
